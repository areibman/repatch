"use client";

import { useState, useEffect, useMemo } from "react";
import { useParams, useRouter } from "next/navigation";
import ReactMarkdown from "react-markdown";
import remarkGfm from "remark-gfm";
import { Button } from "@/components/ui/button";
import {
  Card,
  CardContent,
  CardDescription,
  CardFooter,
  CardHeader,
  CardTitle,
} from "@/components/ui/card";
import { Badge } from "@/components/ui/badge";
import { Textarea } from "@/components/ui/textarea";
<<<<<<< HEAD
import {
  Select,
  SelectContent,
  SelectItem,
  SelectTrigger,
  SelectValue,
} from "@/components/ui/select";
import { Label } from "@/components/ui/label";
import { CommitSummary, PatchNote } from "@/types/patch-note";
import type { AiTemplate } from "@/types/ai-template";
=======
import { PatchNote } from "@/types/patch-note";
import { formatFilterDetailLabel, formatFilterSummary } from "@/lib/filter-utils";
>>>>>>> d59d8d98
import {
  ArrowLeftIcon,
  PencilIcon,
  CheckIcon,
  PaperAirplaneIcon,
  XMarkIcon,
} from "@heroicons/react/16/solid";
import { Loader2Icon } from "lucide-react";
import { Player } from "@remotion/player";
import { getDuration } from "@/remotion/Root";
import { ParsedPropsSchema } from "@/remotion/BaseComp";

import dynamic from "next/dynamic";

const BaseComp = dynamic(() => import("@/remotion/BaseComp"), {
  ssr: false,
});

const DEFAULT_TEMPLATE_OPTION = "__default__";

export default function BlogViewPage() {
  const params = useParams();
  const router = useRouter();
  const [patchNote, setPatchNote] = useState<PatchNote | null>(null);
  const [isEditing, setIsEditing] = useState(false);
  const [editedContent, setEditedContent] = useState("");
  const [editedTitle, setEditedTitle] = useState("");
  const [isSaving, setIsSaving] = useState(false);
  const [isSending, setIsSending] = useState(false);
  const [isGeneratingVideo, setIsGeneratingVideo] = useState(false);
  const [templates, setTemplates] = useState<AiTemplate[]>([]);
  const [isLoadingTemplates, setIsLoadingTemplates] = useState(false);
  const [templateError, setTemplateError] = useState<string | null>(null);
  const [selectedTemplateId, setSelectedTemplateId] = useState<string | null>(null);
  const [isRegenerating, setIsRegenerating] = useState(false);
  const [regenerateMessage, setRegenerateMessage] = useState('');

  // Calculate duration from patch note's video data
  const videoDuration = useMemo(() => {
    try {
      if (patchNote?.videoData) {
        return getDuration(patchNote.videoData);
      }
      return 30 * 4; // fallback duration
    } catch {
      return 30 * 4; // fallback duration
    }
  }, [patchNote?.videoData]);

  const selectedTemplate = useMemo(
    () => templates.find((template) => template.id === selectedTemplateId) || null,
    [templates, selectedTemplateId]
  );

  useEffect(() => {
    const fetchPatchNote = async () => {
      try {
        const response = await fetch(`/api/patch-notes/${params.id}`);
        if (!response.ok) {
          throw new Error("Failed to fetch patch note");
        }
        const data = await response.json();

        // Transform database format to UI format
        const transformedNote: PatchNote = {
          id: data.id,
          repoName: data.repo_name,
          repoUrl: data.repo_url,
          timePeriod: data.time_period,
          generatedAt: new Date(data.generated_at),
          title: data.title,
          content: data.content,
          changes: data.changes,
          contributors: data.contributors,
          videoUrl: data.video_url,
<<<<<<< HEAD
          repoBranch: data.repo_branch,
          aiSummaries: data.ai_summaries as CommitSummary[] | null,
          aiOverallSummary: data.ai_overall_summary,
          aiTemplateId: data.ai_template_id,
=======
          filterMetadata: data.filter_metadata ?? null,
>>>>>>> d59d8d98
        };

        setPatchNote(transformedNote);
        setEditedContent(transformedNote.content);
        setEditedTitle(transformedNote.title);
        setSelectedTemplateId(transformedNote.aiTemplateId ?? null);
      } catch (error) {
        console.error("Error fetching patch note:", error);
      }
    };

    fetchPatchNote();
    
    // Poll for video status every 5 seconds if no video exists yet
    const pollInterval = setInterval(async () => {
      if (!patchNote?.videoUrl) {
        const statusResponse = await fetch(`/api/videos/status/${params.id}`);
        if (statusResponse.ok) {
          const status = await statusResponse.json();
          if (status.hasVideo && status.videoUrl) {
            console.log('Video is ready! Refreshing...');
            fetchPatchNote(); // Refresh the patch note data
          }
        }
      }
    }, 5000);
    
    // Cleanup interval on unmount
    return () => clearInterval(pollInterval);
  }, [params.id, patchNote?.videoUrl]);

  useEffect(() => {
    const loadTemplates = async () => {
      try {
        setIsLoadingTemplates(true);
        setTemplateError(null);
        const response = await fetch('/api/ai-templates');
        if (!response.ok) {
          const error = await response.json();
          throw new Error(error.error || 'Failed to load templates');
        }

        const data = (await response.json()) as AiTemplate[];
        setTemplates(data);
      } catch (error) {
        console.error('Error loading templates:', error);
        setTemplateError(
          error instanceof Error ? error.message : 'Failed to load templates'
        );
      } finally {
        setIsLoadingTemplates(false);
      }
    };

    loadTemplates();
  }, []);

  useEffect(() => {
    if (selectedTemplateId && templates.length > 0) {
      const exists = templates.some((template) => template.id === selectedTemplateId);
      if (!exists) {
        setSelectedTemplateId(templates[0]?.id ?? null);
      }
    }
  }, [templates, selectedTemplateId]);

  const handleEdit = () => {
    setIsEditing(true);
  };

  const handleCancel = () => {
    if (patchNote) {
      setEditedContent(patchNote.content);
      setEditedTitle(patchNote.title);
    }
    setIsEditing(false);
  };

  const handleSave = async () => {
    setIsSaving(true);

    try {
      const response = await fetch(`/api/patch-notes/${params.id}`, {
        method: "PUT",
        headers: {
          "Content-Type": "application/json",
        },
        body: JSON.stringify({
          title: editedTitle,
          content: editedContent,
          repo_name: patchNote?.repoName,
          repo_url: patchNote?.repoUrl,
          time_period: patchNote?.timePeriod,
          changes: patchNote?.changes,
          contributors: patchNote?.contributors,
        }),
      });

      if (!response.ok) {
        throw new Error("Failed to save changes");
      }

      await response.json();

      if (patchNote) {
        setPatchNote({
          ...patchNote,
          title: editedTitle,
          content: editedContent,
        });
      }

      setIsEditing(false);
    } catch (error) {
      console.error("Error saving patch note:", error);
      alert("Failed to save changes. Please try again.");
    } finally {
      setIsSaving(false);
    }
  };

  const handleSendEmail = async () => {
    // Prevent multiple calls
    if (isSending) {
      return;
    }

    if (!confirm('Send this patch note to all email subscribers?')) {
      return;
    }

    setIsSending(true);
    
    try {
      const response = await fetch(`/api/patch-notes/${params.id}/send`, {
        method: 'POST',
      });

      if (!response.ok) {
        const errorData = await response.json();
        throw new Error(errorData.error || 'Failed to send email');
      }

      const data = await response.json();
      alert(`✅ Patch note successfully sent to ${data.sentTo} subscriber${data.sentTo !== 1 ? 's' : ''}!`);
    } catch (error) {
      console.error('Error sending email:', error);
      const errorMessage = error instanceof Error ? error.message : 'Failed to send email';
      alert(`❌ Error: ${errorMessage}`);
    } finally {
      setIsSending(false);
    }
  };

  const handleGenerateVideo = async () => {
    if (!patchNote) return;

    setIsGeneratingVideo(true);
    try {
      const response = await fetch('/api/videos/render', {
        method: 'POST',
        headers: {
          'Content-Type': 'application/json',
        },
        body: JSON.stringify({
          patchNoteId: patchNote.id,
          videoData: patchNote.videoData,
          repoName: patchNote.repoName,
        }),
      });

      if (!response.ok) {
        const error = await response.json();
        throw new Error(error.error || 'Failed to generate video');
      }

      const data = await response.json();
      
      // Update the patch note with the new video URL
      setPatchNote({
        ...patchNote,
        videoUrl: data.videoUrl,
      });
      
      alert('✅ Video generated successfully! The page will refresh.');
      window.location.reload();
    } catch (error) {
      console.error('Error generating video:', error);
      const errorMessage = error instanceof Error ? error.message : 'Failed to generate video';
      alert(`❌ Error: ${errorMessage}`);
    } finally {
      setIsGeneratingVideo(false);
    }
  };

<<<<<<< HEAD
  const handleRegenerateSummary = async () => {
    if (!patchNote || isRegenerating) {
      return;
    }

    const [owner, repo] = patchNote.repoName.split('/');
    if (!owner || !repo) {
      alert('Unable to determine repository name for regeneration.');
      return;
    }

    try {
      setIsRegenerating(true);
      setRegenerateMessage('Analyzing commits...');

      const summarizeResponse = await fetch('/api/github/summarize', {
        method: 'POST',
        headers: {
          'Content-Type': 'application/json',
        },
        body: JSON.stringify({
          owner,
          repo,
          timePeriod: patchNote.timePeriod,
          branch: patchNote.repoBranch || 'main',
          templateId: selectedTemplateId || undefined,
        }),
      });

      if (!summarizeResponse.ok) {
        const error = await summarizeResponse.json();
        throw new Error(error.error || 'Failed to regenerate summaries');
      }

      const summaryData = await summarizeResponse.json();
      const summaries: CommitSummary[] = summaryData.summaries || [];
      const overallSummary: string | null = summaryData.overallSummary || null;

      const commitSection = summaries.length
        ? `\n\n## Key Changes\n\n${summaries
            .map(
              (s: CommitSummary) =>
                `### ${s.message.split('\n')[0]}\n${s.aiSummary}\n\n**Changes:** +${s.additions} -${s.deletions} lines`
            )
            .join('\n\n')}`
        : '';
      const newContent = overallSummary
        ? `${overallSummary}${commitSection}`
        : patchNote.content;

      setRegenerateMessage('Saving patch note...');

      const updateResponse = await fetch(`/api/patch-notes/${patchNote.id}`, {
        method: 'PUT',
        headers: {
          'Content-Type': 'application/json',
        },
        body: JSON.stringify({
          title: patchNote.title,
          content: newContent,
          repo_name: patchNote.repoName,
          repo_url: patchNote.repoUrl,
          repo_branch: patchNote.repoBranch || 'main',
          time_period: patchNote.timePeriod,
          changes: patchNote.changes,
          contributors: patchNote.contributors,
          ai_summaries: summaries,
          ai_overall_summary: overallSummary,
          ai_template_id: selectedTemplateId,
        }),
      });

      if (!updateResponse.ok) {
        const error = await updateResponse.json();
        throw new Error(error.error || 'Failed to save regenerated summary');
      }

      const updated = await updateResponse.json();

      const updatedNote: PatchNote = {
        ...patchNote,
        content: newContent,
        repoBranch: updated.repo_branch,
        aiSummaries: summaries,
        aiOverallSummary: overallSummary,
        aiTemplateId: selectedTemplateId ?? null,
      };

      setPatchNote(updatedNote);
      setEditedContent(newContent);
      setIsEditing(false);
    } catch (error) {
      console.error('Error regenerating summary:', error);
      alert(
        `Failed to regenerate summary: ${
          error instanceof Error ? error.message : 'Unknown error'
        }`
      );
    } finally {
      setRegenerateMessage('');
      setIsRegenerating(false);
    }
  };

  const getTimePeriodLabel = (period: string) => {
    switch (period) {
      case "1day":
        return "Daily";
      case "1week":
        return "Weekly";
      case "1month":
        return "Monthly";
      default:
        return period;
    }
  };
=======
  const getFilterLabel = (note: PatchNote) =>
    formatFilterSummary(note.filterMetadata, note.timePeriod);
>>>>>>> d59d8d98

  if (!patchNote) {
    return (
      <div className="min-h-screen flex items-center justify-center">
        <p className="text-muted-foreground">Loading...</p>
      </div>
    );
  }

  return (
    <div className="min-h-screen bg-gradient-to-b from-background to-muted/20">
      <div className="container mx-auto px-4 py-8 max-w-4xl">
        {/* Header */}
        <div className="mb-8">
          <Button
            variant="ghost"
            size="sm"
            onClick={() => router.push("/")}
            className="mb-4"
          >
            <ArrowLeftIcon className="h-4 w-4 mr-2" />
            Back to Home
          </Button>

          {/* Hero Image/Video */}
          <div className="mb-6 rounded-lg overflow-hidden shadow-lg relative">
            <a 
              href={patchNote.videoUrl || "https://openedit-uploads.openchatui.com/basecomp.mp4"} 
              target="_blank" 
              rel="noopener noreferrer"
              className="block hover:opacity-90 transition-opacity"
            >
              <img 
                src="https://openedit-uploads.openchatui.com/CleanShot%202025-10-04%20at%205%E2%80%AF.21.46.png" 
                alt="Watch Patch Note Video" 
                className="w-full h-auto"
              />
            </a>
            {patchNote.videoUrl ? (
              <div className="absolute top-2 right-2 bg-green-500 text-white text-xs px-2 py-1 rounded shadow-md">
                ✓ Custom Video
              </div>
            ) : (
              <div className="absolute top-2 right-2 bg-orange-500 text-white text-xs px-2 py-1 rounded shadow-md animate-pulse">
                🎬 Checking for video...
              </div>
            )}
          </div>

          <div className="flex items-start justify-between gap-4 flex-wrap">
            <div className="flex-1">
              <div className="flex items-center gap-2 mb-2">
                <Badge variant="secondary">
                  {getFilterLabel(patchNote)}
                </Badge>
                <Badge variant="outline">
                  {new Date(patchNote.generatedAt).toLocaleDateString()}
                </Badge>
              </div>
              {patchNote.filterMetadata && (
                <p className="text-xs text-muted-foreground mb-4">
                  {formatFilterDetailLabel(patchNote.filterMetadata)}
                </p>
              )}

              {isEditing ? (
                <Textarea
                  value={editedTitle}
                  onChange={(e) => setEditedTitle(e.target.value)}
                  className="text-3xl font-bold mb-2 min-h-[60px] resize-none"
                  placeholder="Enter title..."
                />
              ) : (
                <h1 className="text-4xl font-bold mb-2">{patchNote.title}</h1>
              )}

              <a
                href={patchNote.repoUrl}
                target="_blank"
                rel="noopener noreferrer"
                className="text-muted-foreground hover:text-foreground transition-colors"
              >
                {patchNote.repoName}
              </a>
            </div>

            <div className="flex gap-2 flex-wrap">
              {isEditing ? (
                <>
                  <Button variant="outline" size="sm" onClick={handleCancel}>
                    <XMarkIcon className="h-4 w-4 mr-2" />
                    Cancel
                  </Button>
                  <Button size="sm" onClick={handleSave} disabled={isSaving}>
                    <CheckIcon className="h-4 w-4 mr-2" />
                    {isSaving ? "Saving..." : "Save"}
                  </Button>
                </>
              ) : (
                <>
                  <Button variant="outline" size="sm" onClick={handleEdit}>
                    <PencilIcon className="h-4 w-4 mr-2" />
                    Edit
                  </Button>
                  {!patchNote.videoUrl && (
                    <Button 
                      variant="outline"
                      size="sm"
                      onClick={handleGenerateVideo} 
                      disabled={isGeneratingVideo || !patchNote.videoData}
                    >
                      {isGeneratingVideo ? (
                        <>
                          <Loader2Icon className="h-4 w-4 mr-2 animate-spin" />
                          Generating...
                        </>
                      ) : (
                        <>
                          🎬 Generate Video
                        </>
                      )}
                    </Button>
                  )}
                  <Button
                    size="sm"
                    onClick={handleSendEmail}
                    disabled={isSending}
                  >
                    <PaperAirplaneIcon className="h-4 w-4 mr-2" />
                    {isSending ? "Sending..." : "Send Email"}
                  </Button>
                </>
              )}
            </div>
          </div>
        </div>

        <Card className="mb-8">
          <CardHeader>
            <CardTitle>Summary Template</CardTitle>
            <CardDescription>
              Choose how AI phrases this update and regenerate the patch note.
            </CardDescription>
          </CardHeader>
          <CardContent>
            <div className="grid gap-4 lg:grid-cols-2">
              <div className="grid gap-2">
                <Label htmlFor="detail-template">Template</Label>
                <Select
                  value={selectedTemplateId ?? DEFAULT_TEMPLATE_OPTION}
                  onValueChange={(value) =>
                    setSelectedTemplateId(
                      value === DEFAULT_TEMPLATE_OPTION ? null : value
                    )
                  }
                  disabled={isRegenerating || isLoadingTemplates}
                >
                  <SelectTrigger
                    id="detail-template"
                    data-testid="detail-template-select"
                  >
                    <SelectValue placeholder="Select template" />
                  </SelectTrigger>
                  <SelectContent>
                    <SelectItem value={DEFAULT_TEMPLATE_OPTION}>
                      System Default
                    </SelectItem>
                    {templates.map((template) => (
                      <SelectItem key={template.id} value={template.id}>
                        {template.name}
                      </SelectItem>
                    ))}
                  </SelectContent>
                </Select>
                <p className="text-xs text-muted-foreground">
                  {templateError
                    ? `Error loading templates: ${templateError}`
                    : isLoadingTemplates
                    ? 'Loading templates...'
                    : 'Preview shows the expected tone for regenerated summaries.'}
                </p>
              </div>
              <div className="space-y-2 rounded-md border bg-muted/40 p-3 text-sm">
                <div className="flex items-center justify-between">
                  <span className="font-medium">
                    {selectedTemplate?.name || 'System Default'}
                  </span>
                </div>
                <div className="prose prose-sm max-w-none whitespace-pre-wrap text-xs text-muted-foreground">
                  {selectedTemplate?.content.substring(0, 200) || 'Balanced tone with concise technical highlights.'}
                  {selectedTemplate && selectedTemplate.content.length > 200 ? '...' : ''}
                </div>
              </div>
            </div>
          </CardContent>
          <CardFooter className="flex flex-col gap-3 sm:flex-row sm:items-center sm:justify-between">
            <div className="text-xs text-muted-foreground">
              {patchNote.repoBranch
                ? `Generated from branch ${patchNote.repoBranch}`
                : 'Branch defaults to main'}
            </div>
            <Button
              variant="outline"
              onClick={handleRegenerateSummary}
              disabled={isRegenerating || isLoadingTemplates}
              data-testid="regenerate-template-button"
            >
              {isRegenerating ? (
                <>
                  <Loader2Icon className="mr-2 h-4 w-4 animate-spin" />
                  {regenerateMessage || 'Regenerating...'}
                </>
              ) : (
                'Regenerate summary'
              )}
            </Button>
          </CardFooter>
        </Card>

        {/* Remotion Player */}
        <div className="mb-8">
          <Player
            component={BaseComp as any}
            durationInFrames={videoDuration}
            fps={30}
            compositionHeight={1080}
            compositionWidth={2160}
            controls
            style={{
              width: "100%",
              height: "100%",
            }}
            inputProps={{
              repositorySlug: patchNote.repoName,
              releaseTag: "latest",
              openaiGeneration: patchNote.videoData || {
                langCode: "en",
                topChanges: [],
                allChanges: [],
              },
              langCode: patchNote.videoData?.langCode || "en",
            }}
          />
        </div>

        {/* Stats Cards */}
        <div className="grid grid-cols-1 md:grid-cols-3 gap-4 mb-8">
          <Card>
            <CardHeader className="pb-3">
              <CardDescription>Lines Added</CardDescription>
              <CardTitle className="text-3xl text-green-600">
                +{patchNote.changes.added.toLocaleString()}
              </CardTitle>
            </CardHeader>
          </Card>

          <Card>
            <CardHeader className="pb-3">
              <CardDescription>Lines Removed</CardDescription>
              <CardTitle className="text-3xl text-red-600">
                -{patchNote.changes.removed.toLocaleString()}
              </CardTitle>
            </CardHeader>
          </Card>

          <Card>
            <CardHeader className="pb-3">
              <CardDescription>Contributors</CardDescription>
              <CardTitle className="text-3xl text-blue-600">
                {patchNote.contributors.length}
              </CardTitle>
              <CardDescription>
                contributor{patchNote.contributors.length !== 1 ? "s" : ""}
              </CardDescription>
            </CardHeader>
          </Card>
        </div>

        {/* Main Content */}
        <Card className="mb-8">
          <CardHeader>
            <CardTitle>Patch Notes</CardTitle>
            <CardDescription>
              AI-generated summary of changes for this period
            </CardDescription>
          </CardHeader>
          <CardContent>
            {isEditing ? (
              <Textarea
                value={editedContent}
                onChange={(e) => setEditedContent(e.target.value)}
                className="min-h-[500px] font-mono text-sm"
                placeholder="Enter patch notes content..."
              />
            ) : (
              <div className="prose prose-neutral dark:prose-invert max-w-none">
                <ReactMarkdown remarkPlugins={[remarkGfm]}>
                  {patchNote.content}
                </ReactMarkdown>
              </div>
            )}
          </CardContent>
        </Card>

        {/* Contributors */}
        <Card>
          <CardHeader>
            <CardTitle>Contributors</CardTitle>
            <CardDescription>
              Thanks to everyone who contributed to this release
            </CardDescription>
          </CardHeader>
          <CardContent>
            <div className="flex flex-wrap gap-2">
              {patchNote.contributors.map((contributor) => (
                <Badge key={contributor} variant="secondary">
                  {contributor}
                </Badge>
              ))}
            </div>
          </CardContent>
        </Card>
      </div>
    </div>
  );
}<|MERGE_RESOLUTION|>--- conflicted
+++ resolved
@@ -15,7 +15,6 @@
 } from "@/components/ui/card";
 import { Badge } from "@/components/ui/badge";
 import { Textarea } from "@/components/ui/textarea";
-<<<<<<< HEAD
 import {
   Select,
   SelectContent,
@@ -26,10 +25,7 @@
 import { Label } from "@/components/ui/label";
 import { CommitSummary, PatchNote } from "@/types/patch-note";
 import type { AiTemplate } from "@/types/ai-template";
-=======
-import { PatchNote } from "@/types/patch-note";
 import { formatFilterDetailLabel, formatFilterSummary } from "@/lib/filter-utils";
->>>>>>> d59d8d98
 import {
   ArrowLeftIcon,
   PencilIcon,
@@ -105,14 +101,11 @@
           changes: data.changes,
           contributors: data.contributors,
           videoUrl: data.video_url,
-<<<<<<< HEAD
           repoBranch: data.repo_branch,
           aiSummaries: data.ai_summaries as CommitSummary[] | null,
           aiOverallSummary: data.ai_overall_summary,
           aiTemplateId: data.ai_template_id,
-=======
           filterMetadata: data.filter_metadata ?? null,
->>>>>>> d59d8d98
         };
 
         setPatchNote(transformedNote);
@@ -308,7 +301,6 @@
     }
   };
 
-<<<<<<< HEAD
   const handleRegenerateSummary = async () => {
     if (!patchNote || isRegenerating) {
       return;
@@ -425,10 +417,8 @@
         return period;
     }
   };
-=======
   const getFilterLabel = (note: PatchNote) =>
     formatFilterSummary(note.filterMetadata, note.timePeriod);
->>>>>>> d59d8d98
 
   if (!patchNote) {
     return (
