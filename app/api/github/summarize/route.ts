--- conflicted
+++ resolved
@@ -1,5 +1,4 @@
 import { NextRequest, NextResponse } from 'next/server';
-<<<<<<< HEAD
 import { fetchGitHubCommits, fetchCommitStats, fetchCommitDiff } from '@/lib/github';
 import {
   summarizeCommits,
@@ -24,22 +23,6 @@
       templateOverride?: TemplateOverridePayload;
     };
     const { owner, repo, timePeriod, branch, templateId, templateOverride } = body;
-=======
-import { fetchCommitStats, fetchCommitDiff, getCommitsForFilters } from '@/lib/github';
-import { FilterValidationError } from '@/lib/filter-utils';
-import { summarizeCommits, generateOverallSummary } from '@/lib/ai-summarizer';
-import { PatchNoteFilters } from '@/types/patch-note';
-
-export async function POST(request: NextRequest) {
-  try {
-    const body = await request.json();
-    const { owner, repo, filters, branch } = body as {
-      owner?: string;
-      repo?: string;
-      filters?: PatchNoteFilters;
-      branch?: string;
-    };
->>>>>>> d59d8d98
 
     if (!owner || !repo) {
       return NextResponse.json(
@@ -48,7 +31,6 @@
       );
     }
 
-<<<<<<< HEAD
     let template: SummaryTemplate | undefined;
 
     if (templateId) {
@@ -98,9 +80,6 @@
 
     // Fetch commits
     const commits = await fetchGitHubCommits(
-=======
-    const commits = await getCommitsForFilters(
->>>>>>> d59d8d98
       owner,
       repo,
       filters,
