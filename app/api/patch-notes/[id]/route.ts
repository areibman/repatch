--- conflicted
+++ resolved
@@ -55,17 +55,14 @@
     if (body.contributors !== undefined)
       updateData.contributors = body.contributors;
     if (body.video_data !== undefined) updateData.video_data = body.video_data;
-<<<<<<< HEAD
     if (body.ai_summaries !== undefined)
       updateData.ai_summaries = body.ai_summaries;
     if (body.ai_overall_summary !== undefined)
       updateData.ai_overall_summary = body.ai_overall_summary;
     if (body.ai_template_id !== undefined)
       updateData.ai_template_id = body.ai_template_id;
-=======
     if (body.filter_metadata !== undefined)
       updateData.filter_metadata = body.filter_metadata;
->>>>>>> d59d8d98
 
     const { data, error } = await supabase
       .from("patch_notes")
