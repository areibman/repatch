--- conflicted
+++ resolved
@@ -9,14 +9,12 @@
   allChanges: string[];
 }
 
-<<<<<<< HEAD
 export interface CommitSummary {
   sha: string;
   message: string;
   aiSummary: string;
   additions: number;
   deletions: number;
-=======
 export type TimePreset = "1day" | "1week" | "1month";
 
 export type FilterMode = "preset" | "custom" | "release";
@@ -39,7 +37,6 @@
     publishedAt?: string | null;
     targetCommitish?: string | null;
   }>;
->>>>>>> d59d8d98
 }
 
 export interface PatchNote {
@@ -58,13 +55,10 @@
   contributors: string[];
   videoData?: VideoData;
   videoUrl?: string | null;
-<<<<<<< HEAD
   repoBranch?: string | null;
   aiSummaries?: CommitSummary[] | null;
   aiOverallSummary?: string | null;
   aiTemplateId?: string | null;
   aiTemplate?: AiTemplate;
-=======
   filterMetadata?: PatchNoteFilters | null;
->>>>>>> d59d8d98
 }